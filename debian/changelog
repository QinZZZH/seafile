<<<<<<< HEAD
seafile (3.0.1) stable; urgency=low

  * Several improvments for seafile-client

 -- plt <freeplant@gmail.com>  Thursday, 10 April 2014 19:00:32 +0800
seafile (3.0.0) stable; urgency=low

  * Several improvments for seafile-client

 -- plt <freeplant@gmail.com>  Tuesday, 25 March 2014 19:00:32 +0800
seafile (2.1.2) stable; urgency=low

  * Several improvments for seafile-client

 -- plt <freeplant@gmail.com>  Tuesday, 4 March 2014 19:00:32 +0800
=======
seafile (2.2.0) stable; urgency=low

  * Several improvments for seafile-client

 -- plt <freeplant@gmail.com>  Tuesday, 15 April 2014 19:00:32 +0800
>>>>>>> ad0a9d9c
seafile (2.1.1) stable; urgency=low

  * Several improvments for seafile-client

 -- plt <freeplant@gmail.com>  Saturday, 9 January 2014 19:00:32 +0800
seafile (2.1.0) stable; urgency=low

  * Several improvments for seafile-client

 -- plt <freeplant@gmail.com>  Saturday, 19 December 2013 19:00:32 +0800
seafile (2.0.8) stable; urgency=low

  * Several improvments for seafile-client

 -- plt <freeplant@gmail.com>  Saturday, 9 November 2013 19:00:32 +0800
seafile (2.0.7) stable; urgency=low

  * Several improvments for seafile-client

 -- plt <freeplant@gmail.com>  Thursday, 7 November 2013 19:00:32 +0800
seafile (2.0.6) stable; urgency=low

  * Several improvments for seafile-client

 -- plt <freeplant@gmail.com>  Tuesday, 22 October 2013 19:00:32 +0800
seafile (2.0.4) stable; urgency=low

  * Several improvments for seafile-client

 -- plt <freeplant@gmail.com>  Tuesday, 22 October 2013 19:00:32 +0800
seafile (2.0.3) stable; urgency=low

  * Several improvments for seafile-client

 -- plt <freeplant@gmail.com>  Thursday, 17 October 2013 19:00:32 +0800
seafile (2.0.2) stable; urgency=low

  * Several improvments for seafile-client

 -- plt <freeplant@gmail.com>  Fri, 11 October 2013 19:00:32 +0800

seafile (2.0.1) stable; urgency=low

  * Minor improvements for new seafile-client

 -- plt <freeplant@gmail.com>  Mon, 30 September 2013 19:00:32 +0800

seafile (2.0.0) stable; urgency=low

  * Use new seafile-client

 -- plt <freeplant@gmail.com>  Fri, 27 September 2013 19:00:32 +0800

seafile (1.8.2) stable; urgency=low

  * Fix a bug when dir object is lost

 -- plt <freeplant@gmail.com>  Wed, 16 August 2013 19:00:32 +0800

seafile (1.8.1) stable; urgency=low

  * Fixed a bug in CDC
  * Init static variables in libcdc before mainloop starts.

 -- plt <freeplant@gmail.com>  Wed, 14 August 2013 19:00:32 +0800

seafile (1.8.0) stable; urgency=low

  * Skip chunking errors
  * Fix some bugs

 -- plt <freeplant@gmail.com>  Wed, 31 July 2013 19:00:32 +0800

seafile (1.7.3) stable; urgency=low

  * Fix a bug in merge

 -- plt <freeplant@gmail.com>  Friday, 5 July 2013 19:00:32 +0800

seafile (1.7.1) stable; urgency=low

  * Fix some bugs

 -- plt <freeplant@gmail.com>  Monday, 17 June 2013 19:00:32 +0800

seafile (1.7.0) stable; urgency=low

  * Fix some bugs

 -- plt <freeplant@gmail.com>  Saturday, 1 June 2013 19:00:32 +0800

seafile (1.6.1) stable; urgency=low

  * Fix some bugs

 -- plt <freeplant@gmail.com>  Friday, 26 April 2013 19:00:32 +0800

seafile (1.6.0) stable; urgency=low

  * Fix some bugs
  * Improve block/object write-in

 -- plt <freeplant@gmail.com>  Tuesday, 27 March 2013 19:00:32 +0800

seafile (1.5.3) stable; urgency=low

  * Fix bugs of empty directory handling

 -- plt <freeplant@gmail.com>  Tuesday, 6 March 2013 19:00:32 +0800

seafile (1.5.2) stable; urgency=low

  * Fixed a bug when displaying desktop notify

 -- plt <freeplant@gmail.com>  Tuesday, 5 March 2013 19:00:32 +0800

seafile (1.5.1) stable; urgency=low

  * Use blocking DNS lookup instead of evdns

 -- plt <freeplant@gmail.com>  Friday, 1 March 2013 19:00:32 +0800

seafile (1.5.0) stable; urgency=low

  * Fixed some bugs
  * Added command line client

 -- plt <freeplant@gmail.com>  Tuesday, 26 February 2013 19:00:32 +0800

seafile (1.4.5) stable; urgency=low

  * Improve sync notification

 -- plt <freeplant@gmail.com>  Wed, 30 January 2013 19:00:32 +0800

seafile (1.4.1) stable; urgency=low

  * Fixed a bug in the function hton64

 -- plt <freeplant@gmail.com>  Mon, 14 January 2013 19:00:32 +0800

seafile (1.4.0) stable; urgency=low

  * Only use appindicator in Unity desktop
  * Fixed some bugs

 -- plt <freeplant@gmail.com>  Mon, 7 January 2013 19:00:32 +0800

seafile (1.3.5) stable; urgency=low

  * Support encryption of data transfer

 -- plt <freeplant@gmail.com>  Sat, 16 December 2012 19:00:32 +0800

seafile (1.2.2) stable; urgency=low

  * Fixed bugs of transfer scheduling algorithm

 -- plt <freeplant@gmail.com>  Mon, 26 November 2012 19:00:32 +0800

seafile (1.2.0) stable; urgency=low

  * Initial release.

 -- plt <freeplant@gmail.com>  Fri, 30 March 2012 19:00:32 +0800<|MERGE_RESOLUTION|>--- conflicted
+++ resolved
@@ -1,4 +1,3 @@
-<<<<<<< HEAD
 seafile (3.0.1) stable; urgency=low
 
   * Several improvments for seafile-client
@@ -14,13 +13,11 @@
   * Several improvments for seafile-client
 
  -- plt <freeplant@gmail.com>  Tuesday, 4 March 2014 19:00:32 +0800
-=======
 seafile (2.2.0) stable; urgency=low
 
   * Several improvments for seafile-client
 
  -- plt <freeplant@gmail.com>  Tuesday, 15 April 2014 19:00:32 +0800
->>>>>>> ad0a9d9c
 seafile (2.1.1) stable; urgency=low
 
   * Several improvments for seafile-client
