/* -*- Mode: C; tab-width: 4; indent-tabs-mode: nil; c-basic-offset: 4 -*- */

#include "common.h"

#include <ccnet.h>

#include <sys/stat.h>
#include <fcntl.h>
#include <dirent.h>

#ifndef WIN32
    #include <arpa/inet.h>
#endif

#include <json-glib/json-glib.h>
#include <openssl/sha.h>
#include <searpc-utils.h>

#include "seafile-session.h"
#include "seafile-error.h"
#include "fs-mgr.h"
#include "block-mgr.h"
#include "utils.h"
#include "seaf-utils.h"
#include "log.h"
#include "../common/seafile-crypt.h"

#ifndef SEAFILE_SERVER
#include "../daemon/vc-utils.h"
#include "vc-common.h"
#endif  /* SEAFILE_SERVER */

#include "db.h"

#define SEAF_TMP_EXT "~"

struct _SeafFSManagerPriv {
    /* GHashTable      *seafile_cache; */
    GHashTable      *bl_cache;
};

typedef struct SeafileOndisk {
    guint32          type;
    guint64          file_size;
    unsigned char    block_ids[0];
} __attribute__((gcc_struct, __packed__)) SeafileOndisk;

typedef struct DirentOndisk {
    guint32 mode;
    char    id[40];
    guint32 name_len;
    char    name[0];
} __attribute__((gcc_struct, __packed__)) DirentOndisk;

typedef struct SeafdirOndisk {
    guint32 type;
    char    dirents[0];
} __attribute__((gcc_struct, __packed__)) SeafdirOndisk;

#ifndef SEAFILE_SERVER
uint32_t
calculate_chunk_size (uint64_t total_size);
static int
write_seafile (SeafFSManager *fs_mgr,
               CDCFileDescriptor *cdc);
#endif  /* SEAFILE_SERVER */

SeafFSManager *
seaf_fs_manager_new (SeafileSession *seaf,
                     const char *seaf_dir)
{
    SeafFSManager *mgr = g_new0 (SeafFSManager, 1);

    mgr->seaf = seaf;

    mgr->obj_store = seaf_obj_store_new (seaf, "fs");
    if (!mgr->obj_store) {
        g_free (mgr);
        return NULL;
    }

    mgr->priv = g_new0(SeafFSManagerPriv, 1);

    return mgr;
}

int
seaf_fs_manager_init (SeafFSManager *mgr)
{
#if defined SEAFILE_SERVER && defined FULL_FEATURE
    if (seaf_obj_store_init (mgr->obj_store, TRUE, seaf->ev_mgr) < 0) {
        g_warning ("[fs mgr] Failed to init fs object store.\n");
        return -1;
    }
#else
    if (seaf_obj_store_init (mgr->obj_store, FALSE, NULL) < 0) {
        g_warning ("[fs mgr] Failed to init fs object store.\n");
        return -1;
    }
#endif

    return 0;
}

#ifndef SEAFILE_SERVER
static int
checkout_block (const char *block_id,
                int wfd,
                SeafileCrypt *crypt)
{
    SeafBlockManager *block_mgr = seaf->block_mgr;
    BlockHandle *handle;
    BlockMetadata *bmd;
    char *dec_out = NULL;
    int dec_out_len = -1;
    char *blk_content = NULL;

    handle = seaf_block_manager_open_block (block_mgr, block_id, BLOCK_READ);
    if (!handle) {
        g_warning ("Failed to open block %s\n", block_id);
        return -1;
    }

    /* first stat the block to get its size */
    bmd = seaf_block_manager_stat_block_by_handle (block_mgr, handle);
    if (!bmd) {
        g_warning ("can't stat block %s.\n", block_id);
        goto checkout_blk_error;
    }

    /* empty file, skip it */
    if (bmd->size == 0) {
        seaf_block_manager_close_block (block_mgr, handle);
        seaf_block_manager_block_handle_free (block_mgr, handle);
        return 0;
    }

    blk_content = (char *)malloc (bmd->size * sizeof(char));

    /* read the block to prepare decryption */
    if (seaf_block_manager_read_block (block_mgr, handle,
                                       blk_content, bmd->size) != bmd->size) {
        g_warning ("Error when reading from block %s.\n", block_id);
        goto checkout_blk_error;
    }

    if (crypt != NULL) {

        /* An encrypted block size must be a multiple of
           ENCRYPT_BLK_SIZE
        */
        if (bmd->size % ENCRYPT_BLK_SIZE != 0) {
            g_warning ("Error: An invalid encrypted block, %s \n", block_id);
            goto checkout_blk_error;
        }

        /* decrypt the block */
        int ret = seafile_decrypt (&dec_out,
                                   &dec_out_len,
                                   blk_content,
                                   bmd->size,
                                   crypt);

        if (ret != 0) {
            g_warning ("Decryt block %s failed. \n", block_id);
            goto checkout_blk_error;
        }

        /* write the decrypted content */
        ret = writen (wfd, dec_out, dec_out_len);


        if (ret !=  dec_out_len) {
            g_warning ("Failed to write the decryted block %s.\n",
                       block_id);
            goto checkout_blk_error;
        }

        g_free (blk_content);
        g_free (dec_out);

    } else {
        /* not an encrypted block */
        if (writen(wfd, blk_content, bmd->size) != bmd->size) {
            g_warning ("Failed to write the decryted block %s.\n",
                       block_id);
            goto checkout_blk_error;
        }
        g_free (blk_content);
    }

    g_free (bmd);
    seaf_block_manager_close_block (block_mgr, handle);
    seaf_block_manager_block_handle_free (block_mgr, handle);
    return 0;

checkout_blk_error:

    if (blk_content)
        free (blk_content);
    if (dec_out)
        g_free (dec_out);
    if (bmd)
        g_free (bmd);

    seaf_block_manager_close_block (block_mgr, handle);
    seaf_block_manager_block_handle_free (block_mgr, handle);
    return -1;
}

int
seaf_fs_manager_checkout_file (SeafFSManager *mgr,
                               const char *file_id,
                               const char *file_path,
                               guint32 mode,
                               SeafileCrypt *crypt,
                               const char *conflict_suffix,
                               gboolean force_conflict,
                               gboolean *conflicted)
{
    Seafile *seafile;
    char *blk_id;
    int wfd;
    int i;
    char *tmp_path;
    char *conflict_path;

    *conflicted = FALSE;

    seafile = seaf_fs_manager_get_seafile (mgr, file_id);
    if (!seafile) {
        g_warning ("File %s does not exist.\n", file_id);
        return -1;
    }

    tmp_path = g_strconcat (file_path, SEAF_TMP_EXT, NULL);

    wfd = g_open (tmp_path, O_WRONLY | O_TRUNC | O_CREAT | O_BINARY, mode & ~S_IFMT);
    if (wfd < 0) {
        g_warning ("Failed to open file %s for checkout: %s.\n",
                   tmp_path, strerror(errno));
        goto bad;
    }

    for (i = 0; i < seafile->n_blocks; ++i) {
        blk_id = seafile->blk_sha1s[i];
        if (checkout_block (blk_id, wfd, crypt) < 0)
            goto bad;
    }

    close (wfd);
    wfd = -1;

    /* The caller has detected conflict. */
    if (force_conflict) {
        *conflicted = TRUE;
        conflict_path = gen_conflict_path (file_path,
                                           conflict_suffix);
        if (ccnet_rename (tmp_path, conflict_path) < 0) {
            g_free (conflict_path);
            goto bad;
        }
        g_free (conflict_path);
    } else if (ccnet_rename (tmp_path, file_path) < 0) {
        if (conflict_suffix) {
            *conflicted = TRUE;
            conflict_path = gen_conflict_path (file_path,
                                               conflict_suffix);
            if (ccnet_rename (tmp_path, conflict_path) < 0) {
                g_free (conflict_path);
                goto bad;
            }
            g_free (conflict_path);
        } else
            goto bad;
    }

    g_free (tmp_path);
    seafile_unref (seafile);
    return 0;

bad:
    if (wfd >= 0)
        close (wfd);
    /* Remove the tmp file if it still exists, in case that rename fails. */
    g_unlink (tmp_path);
    g_free (tmp_path);
    seafile_unref (seafile);
    return -1;
}

#endif /* SEAFILE_SERVER */

static int
write_seafile (SeafFSManager *fs_mgr,
               CDCFileDescriptor *cdc)
{
    char seafile_id[41];
    SeafileOndisk *ondisk;
    int ondisk_size;
    int ret = 0;

    rawdata_to_hex (cdc->file_sum, seafile_id, 20);

    ondisk_size = sizeof(SeafileOndisk) + cdc->block_nr * 20;
    ondisk = (SeafileOndisk *)g_new0 (char, ondisk_size);

    ondisk->type = htonl(SEAF_METADATA_TYPE_FILE);
    ondisk->file_size = hton64 (cdc->file_size);
    memcpy (ondisk->block_ids, cdc->blk_sha1s, cdc->block_nr * 20);

    if (seaf_obj_store_write_obj (fs_mgr->obj_store, seafile_id,
                                  ondisk, ondisk_size, FALSE) < 0)
        ret = -1;
    g_free (ondisk);

    return ret;
}

uint32_t
calculate_chunk_size (uint64_t total_size)
{
    const uint64_t GiB = 1073741824;
    const uint64_t MiB = 1048576;

    if (total_size >= (8 * GiB)) return 8 * MiB;
    if (total_size >= (4 * GiB)) return 4 * MiB;
    if (total_size >= (2 * GiB)) return 2 * MiB;

    return 1 * MiB;
}

static int
do_write_chunk (uint8_t *checksum, const char *buf, int len)
{
    SeafBlockManager *blk_mgr = seaf->block_mgr;
    char chksum_str[41];
    BlockHandle *handle;
    int n;

    rawdata_to_hex (checksum, chksum_str, 20);

    /* Don't write if the block already exists. */
    if (seaf_block_manager_block_exists (seaf->block_mgr, chksum_str))
        return 0;

    handle = seaf_block_manager_open_block (blk_mgr, chksum_str, BLOCK_WRITE);
    if (!handle) {
        g_warning ("Failed to open block %s.\n", chksum_str);
        return -1;
    }

    n = seaf_block_manager_write_block (blk_mgr, handle, buf, len);
    if (n < 0) {
        g_warning ("Failed to write chunk %s.\n", chksum_str);
        seaf_block_manager_close_block (blk_mgr, handle);
        seaf_block_manager_block_handle_free (blk_mgr, handle);
        return -1;
    }

    seaf_block_manager_close_block (blk_mgr, handle);

    if (seaf_block_manager_commit_block (blk_mgr, handle) < 0) {
        g_warning ("failed to commit chunk %s.\n", chksum_str);
        seaf_block_manager_block_handle_free (blk_mgr, handle);
        return -1;
    }

    seaf_block_manager_block_handle_free (blk_mgr, handle);
    return 0;
}

/* write the chunk and store its checksum */
int
seafile_write_chunk (CDCDescriptor *chunk,
                     SeafileCrypt *crypt,
                     uint8_t *checksum,
                     gboolean write_data)
{
    SHA_CTX ctx;
    int ret = 0;

    /* Encrypt before write to disk if needed, and we don't encrypt
     * empty files. */
    if (crypt != NULL && chunk->len) {
        char *encrypted_buf = NULL;         /* encrypted output */
        int enc_len = -1;                /* encrypted length */

        ret = seafile_encrypt (&encrypted_buf, /* output */
                               &enc_len,      /* output len */
                               chunk->block_buf, /* input */
                               chunk->len,       /* input len */
                               crypt);
        if (ret != 0) {
            g_warning ("Error: failed to encrypt block\n");
            return -1;
        }

        SHA1_Init (&ctx);
        SHA1_Update (&ctx, encrypted_buf, enc_len);
        SHA1_Final (checksum, &ctx);

        if (write_data)
            ret = do_write_chunk (checksum, encrypted_buf, enc_len);
        g_free (encrypted_buf);
    } else {
        /* not a encrypted repo, go ahead */
        SHA1_Init (&ctx);
        SHA1_Update (&ctx, chunk->block_buf, chunk->len);
        SHA1_Final (checksum, &ctx);

        if (write_data)
            ret = do_write_chunk (checksum, chunk->block_buf, chunk->len);
    }

    return ret;
}

static void
create_cdc_for_empty_file (CDCFileDescriptor *cdc)
{
    memset (cdc, 0, sizeof(CDCFileDescriptor));
}

int
seaf_fs_manager_index_blocks (SeafFSManager *mgr,
                              const char *file_path,
                              unsigned char sha1[],
                              SeafileCrypt *crypt)
{
    SeafStat sb;
    CDCFileDescriptor cdc;

    if (seaf_stat (file_path, &sb) < 0) {
        g_warning ("Bad file %s: %s.\n", file_path, strerror(errno));
        return -1;
    }

    g_return_val_if_fail (S_ISREG(sb.st_mode), -1);

    if (sb.st_size == 0) {
        /* handle empty file. */
        memset (sha1, 0, 20);
        create_cdc_for_empty_file (&cdc);
    } else {
        memset (&cdc, 0, sizeof(cdc));
        cdc.block_sz = calculate_chunk_size (sb.st_size);
        cdc.block_min_sz = cdc.block_sz >> 2;
        cdc.block_max_sz = cdc.block_sz << 2;
        cdc.write_block = seafile_write_chunk;
        if (filename_chunk_cdc (file_path, &cdc, crypt, TRUE) < 0) {
            g_warning ("Failed to chunk file with CDC.\n");
            return -1;
        }
        memcpy (sha1, cdc.file_sum, 20);
    }

    if (write_seafile (mgr, &cdc) < 0) {
        g_warning ("Failed to write seafile for %s.\n", file_path);
        return -1;
    }

    if (cdc.blk_sha1s)
        free (cdc.blk_sha1s);

    return 0;
}

static int
check_and_write_block (const char *path, unsigned char *sha1, const char *block_id)
{
    char *content;
    gsize len;
    GError *error = NULL;
    int ret = 0;

    if (!g_file_get_contents (path, &content, &len, &error)) {
        if (error) {
            seaf_warning ("Failed to read %s: %s.\n", path, error->message);
            g_clear_error (&error);
            return -1;
        }
    }

    SHA_CTX block_ctx;
    unsigned char checksum[20];

    SHA1_Init (&block_ctx);
    SHA1_Update (&block_ctx, content, len);
    SHA1_Final (checksum, &block_ctx);

    if (memcmp (checksum, sha1, 20) != 0) {
        seaf_warning ("Block id %s doesn't match content.\n", block_id);
        ret = -1;
        goto out;
    }

    if (do_write_chunk (sha1, content, len) < 0) {
        ret = -1;
        goto out;
    }

out:
    g_free (content);
    return ret;
}

static int
check_and_write_file_blocks (CDCFileDescriptor *cdc, GList *paths, GList *blockids)
{
    GList *ptr, *q;
    SHA_CTX file_ctx;
    int ret = 0;

    SHA1_Init (&file_ctx);
    for (ptr = paths, q = blockids; ptr; ptr = ptr->next, q = q->next) {
        char *path = ptr->data;
        char *blk_id = q->data;
        unsigned char sha1[20];

        hex_to_rawdata (blk_id, sha1, 20);
        ret = check_and_write_block (path, sha1, blk_id);
        if (ret < 0)
            goto out;

        memcpy (cdc->blk_sha1s + cdc->block_nr * CHECKSUM_LENGTH,
                sha1, CHECKSUM_LENGTH);
        cdc->block_nr++;

        SHA1_Update (&file_ctx, sha1, 20);
    }

    SHA1_Final (cdc->file_sum, &file_ctx);

out:
    return ret;
}

static int
init_file_cdc (CDCFileDescriptor *cdc, int block_nr, gint64 file_size)
{
    memset (cdc, 0, sizeof(CDCFileDescriptor));

    cdc->file_size = file_size;

    cdc->blk_sha1s =  (uint8_t *)calloc (sizeof(uint8_t), block_nr * CHECKSUM_LENGTH);
    if (!cdc->blk_sha1s) {
        seaf_warning ("Failed to alloc block sha1 array.\n");
        return -1;
    }

    return 0;
}

int
seaf_fs_manager_index_file_blocks (SeafFSManager *mgr,
                                   GList *paths,
                                   GList *blockids,
                                   unsigned char sha1[],
                                   gint64 file_size)
{
    int ret = 0;
    CDCFileDescriptor cdc;

    if (!paths) {
        /* handle empty file. */
        memset (sha1, 0, 20);
        create_cdc_for_empty_file (&cdc);
    } else {
        int block_nr = g_list_length (paths);

        if (init_file_cdc (&cdc, block_nr, file_size) < 0) {
            ret = -1;
            goto out;
        }

        if (check_and_write_file_blocks (&cdc, paths, blockids) < 0) {
            seaf_warning ("Failed to check and write file blocks.\n");
            ret = -1;
            goto out;
        }
        memcpy (sha1, cdc.file_sum, CHECKSUM_LENGTH);
    }

    if (write_seafile (mgr, &cdc) < 0) {
        seaf_warning ("Failed to write seafile.\n");
        ret = -1;
        goto out;
    }

out:
    if (cdc.blk_sha1s)
        free (cdc.blk_sha1s);

    return ret;
}

Seafile *
seafile_from_data (const char *id, const void *data, int len)
{
    const SeafileOndisk *ondisk = data;
    Seafile *seafile;
    int id_list_len, n_blocks;

    if (len < sizeof(SeafileOndisk)) {
        g_warning ("[fs mgr] Corrupt seafile object %s.\n", id);
        return NULL;
    }

    if (ntohl(ondisk->type) != SEAF_METADATA_TYPE_FILE) {
        g_warning ("[fd mgr] %s is not a file.\n", id);
        return NULL;
    }

    id_list_len = len - sizeof(SeafileOndisk);
    if (id_list_len % 20 != 0) {
        g_warning ("[fs mgr] Corrupt seafile object %s.\n", id);
        return NULL;
    }
    n_blocks = id_list_len / 20;

    seafile = g_new0 (Seafile, 1);

    memcpy (seafile->file_id, id, 41);
    seafile->file_size = ntoh64 (ondisk->file_size);
    seafile->n_blocks = n_blocks;

    seafile->blk_sha1s = g_new0 (char*, seafile->n_blocks);
    const unsigned char *blk_sha1_ptr = ondisk->block_ids;
    int i;
    for (i = 0; i < seafile->n_blocks; ++i) {
        char *blk_sha1 = g_new0 (char, 41);
        seafile->blk_sha1s[i] = blk_sha1;
        rawdata_to_hex (blk_sha1_ptr, blk_sha1, 20);
        blk_sha1_ptr += 20;
    }

    seafile->ref_count = 1;
    return seafile;
}

void *
seafile_to_data (Seafile *seafile, int *len)
{
    /* XXX: not implemented yet. */
    return NULL;
}

void
seafile_ref (Seafile *seafile)
{
    ++seafile->ref_count;
}

static void
seafile_free (Seafile *seafile)
{
    int i;

    if (seafile->blk_sha1s) {
        for (i = 0; i < seafile->n_blocks; ++i)
            g_free (seafile->blk_sha1s[i]);
        g_free (seafile->blk_sha1s);
    }

    g_free (seafile);
}

void
seafile_unref (Seafile *seafile)
{
    if (!seafile)
        return;

    if (--seafile->ref_count <= 0)
        seafile_free (seafile);
}

Seafile *
seaf_fs_manager_get_seafile (SeafFSManager *mgr, const char *file_id)
{
    void *data;
    int len;
    Seafile *seafile;

#if 0
    seafile = g_hash_table_lookup (mgr->priv->seafile_cache, file_id);
    if (seafile) {
        seafile_ref (seafile);
        return seafile;
    }
#endif

    if (memcmp (file_id, EMPTY_SHA1, 40) == 0) {
        seafile = g_new0 (Seafile, 1);
        memset (seafile->file_id, '0', 40);
        seafile->ref_count = 1;
        return seafile;
    }

    if (seaf_obj_store_read_obj (mgr->obj_store, file_id, &data, &len) < 0) {
        g_warning ("[fs mgr] Failed to read file %s.\n", file_id);
        return NULL;
    }

    seafile = seafile_from_data (file_id, data, len);
    g_free (data);

#if 0
    /*
     * Add to cache. Also increase ref count.
     */
    seafile_ref (seafile);
    g_hash_table_insert (mgr->priv->seafile_cache, g_strdup(file_id), seafile);
#endif

    return seafile;
}

static void compute_dir_id (SeafDir *dir, GList *entries)
{
    SHA_CTX ctx;
    GList *p;
    uint8_t sha1[20];
    SeafDirent *dent;
    guint32 mode_le;

    /* ID for empty dirs is EMPTY_SHA1. */
    if (entries == NULL) {
        memset (dir->dir_id, '0', 40);
        return;
    }

    SHA1_Init (&ctx);
    for (p = entries; p; p = p->next) {
        dent = (SeafDirent *)p->data;
        SHA1_Update (&ctx, dent->id, 40);
        SHA1_Update (&ctx, dent->name, dent->name_len);
        /* Convert mode to little endian before compute. */
        if (G_BYTE_ORDER == G_BIG_ENDIAN)
            mode_le = GUINT32_SWAP_LE_BE (dent->mode);
        else
            mode_le = dent->mode;
        SHA1_Update (&ctx, &mode_le, sizeof(mode_le));
    }
    SHA1_Final (sha1, &ctx);

    rawdata_to_hex (sha1, dir->dir_id, 20);
}

SeafDir *
seaf_dir_new (const char *id, GList *entries, gint64 ctime)
{
    SeafDir *dir;

    dir = g_new0(SeafDir, 1);

    if (id == NULL)
        compute_dir_id (dir, entries);
    else {
        memcpy(dir->dir_id, id, 40);
        dir->dir_id[40] = '\0';
    }

    dir->entries = entries;

    return dir;
}

void
seaf_dir_free (SeafDir *dir)
{
    if (dir == NULL)
        return;

    GList *ptr = dir->entries;
    while (ptr) {
        g_free (ptr->data);
        ptr = ptr->next;
    }

    g_list_free (dir->entries);
    g_free(dir);
}

SeafDir *
seaf_dir_from_data (const char *dir_id, const uint8_t *data, int len)
{
    SeafDir *root;
    SeafDirent *dent;
    const uint8_t *ptr;
    int remain;
    int dirent_base_size;
    guint32 meta_type;
    guint32 name_len;

    ptr = data;
    remain = len;

    meta_type = get32bit (&ptr);
    remain -= 4;
    if (meta_type != SEAF_METADATA_TYPE_DIR) {
        g_warning ("Data does not contain a directory.\n");
        return NULL;
    }

    root = g_new0(SeafDir, 1);
    memcpy(root->dir_id, dir_id, 40);
    root->dir_id[40] = '\0';

    dirent_base_size = 2 * sizeof(guint32) + 40;
    while (remain > dirent_base_size) {
        dent = g_new0(SeafDirent, 1);

        dent->mode = get32bit (&ptr);
        memcpy (dent->id, ptr, 40);
        dent->id[40] = '\0';
        ptr += 40;
        name_len = get32bit (&ptr);
        remain -= dirent_base_size;
        if (remain >= name_len) {
            dent->name_len = MIN (name_len, SEAF_DIR_NAME_LEN - 1);
            memcpy (dent->name, ptr, dent->name_len);
            ptr += dent->name_len;
            remain -= dent->name_len;
        } else {
            g_warning ("Bad data format for dir objcet %s.\n", dir_id);
            g_free (dent);
            goto bad;
        }

        root->entries = g_list_prepend (root->entries, dent);
    }

    root->entries = g_list_reverse (root->entries);

    return root;

bad:
    seaf_dir_free (root);
    return NULL;
}

int
seaf_metadata_type_from_data (const uint8_t *data, int len)
{
    const uint8_t *ptr = data;

    if (len < sizeof(guint32))
        return SEAF_METADATA_TYPE_INVALID;

    return (int)(get32bit(&ptr));
}

inline static int
ondisk_dirent_size (SeafDirent *dirent)
{
    return sizeof(DirentOndisk) + dirent->name_len;
}

void *
seaf_dir_to_data (SeafDir *dir, int *len)
{
    SeafdirOndisk *ondisk;
    int dir_ondisk_size = sizeof(SeafdirOndisk);
    GList *dirents = dir->entries;
    GList *ptr;
    SeafDirent *de;
    char *p;
    DirentOndisk *de_ondisk;

    for (ptr = dirents; ptr; ptr = ptr->next) {
        de = ptr->data;
        dir_ondisk_size += ondisk_dirent_size (de);
    }

    *len = dir_ondisk_size;
    ondisk = (SeafdirOndisk *) g_new0 (char, dir_ondisk_size);

    ondisk->type = htonl (SEAF_METADATA_TYPE_DIR);
    p = ondisk->dirents;
    for (ptr = dirents; ptr; ptr = ptr->next) {
        de = ptr->data;
        de_ondisk = (DirentOndisk *) p;

        de_ondisk->mode = htonl(de->mode);
        memcpy (de_ondisk->id, de->id, 40);
        de_ondisk->name_len = htonl (de->name_len);
        memcpy (de_ondisk->name, de->name, de->name_len);

        p += ondisk_dirent_size (de);
    }

    return (void *)ondisk;
}

int
seaf_dir_save (SeafFSManager *fs_mgr, SeafDir *dir)
{
    void *data;
    int len;
    int ret = 0;

    /* Don't need to save empty dir on disk. */
    if (memcmp (dir->dir_id, EMPTY_SHA1, 40) == 0)
        return 0;

    data = seaf_dir_to_data (dir, &len);

    if (seaf_obj_store_write_obj (fs_mgr->obj_store, dir->dir_id,
                                  data, len, FALSE) < 0)
        ret = -1;

    g_free (data);

    return ret;
}

SeafDir *
seaf_fs_manager_get_seafdir (SeafFSManager *mgr, const char *dir_id)
{
    void *data;
    int len;
    SeafDir *dir;

    /* TODO: add hash cache */

    if (memcmp (dir_id, EMPTY_SHA1, 40) == 0) {
        dir = g_new0 (SeafDir, 1);
        memset (dir->dir_id, '0', 40);
        return dir;
    }

    if (seaf_obj_store_read_obj (mgr->obj_store, dir_id, &data, &len) < 0) {
        g_warning ("[fs mgr] Failed to read dir %s.\n", dir_id);
        return NULL;
    }

    dir = seaf_dir_from_data (dir_id, data, len);
    g_free (data);

    return dir;
}

static gint
compare_dirents (gconstpointer a, gconstpointer b)
{
    const SeafDirent *denta = a, *dentb = b;

    return strcmp (dentb->name, denta->name);
}

static gboolean
is_dirents_sorted (GList *dirents)
{
    GList *ptr;
    SeafDirent *dent, *dent_n;
    gboolean ret = TRUE;

    for (ptr = dirents; ptr != NULL; ptr = ptr->next) {
        dent = ptr->data;
        if (!ptr->next)
            break;
        dent_n = ptr->next->data;

        /* If dirents are not sorted in descending order, return FALSE. */
        if (strcmp (dent->name, dent_n->name) < 0) {
            ret = FALSE;
            break;
        }
    }

    return ret;
}

SeafDir *
seaf_fs_manager_get_seafdir_sorted (SeafFSManager *mgr, const char *dir_id)
{
    SeafDir *dir = seaf_fs_manager_get_seafdir(mgr, dir_id);

    if (!dir)
        return NULL;

    if (!is_dirents_sorted (dir->entries))
        dir->entries = g_list_sort (dir->entries, compare_dirents);

    return dir;
}

SeafDirent *
seaf_dirent_new (const char *sha1, int mode, const char *name)
{
    SeafDirent *dent;

    dent = g_new0 (SeafDirent, 1);
    memcpy(dent->id, sha1, 40);
    dent->id[40] = '\0';
    dent->mode = mode;

    /* Name would be truncated if it's too long. */
    dent->name_len = MIN (strlen(name), SEAF_DIR_NAME_LEN - 1);
    memcpy (dent->name, name, dent->name_len);

    return dent;
}

SeafDirent *
seaf_dirent_dup (SeafDirent *dent)
{
    return g_memdup (dent, sizeof(SeafDirent));
}

BlockList *
block_list_new ()
{
    BlockList *bl = g_new0 (BlockList, 1);

    bl->block_hash = g_hash_table_new_full (g_str_hash, g_str_equal, g_free, NULL);
    bl->block_ids = g_ptr_array_new_with_free_func (g_free);

    return bl;
}

void
block_list_free (BlockList *bl)
{
    if (bl->block_hash)
        g_hash_table_destroy (bl->block_hash);
    g_ptr_array_free (bl->block_ids, TRUE);
    if (bl->block_map.bits != NULL)
        BitfieldDestruct (&bl->block_map);
    g_free (bl);
}

/**
 * Determine which blocks exist in local.
 */
void
block_list_generate_bitmap (BlockList *bl)
{
    SeafBlockManager *blk_mgr = seaf->block_mgr;
    char *block_id;
    size_t i = 0;

    BitfieldConstruct (&bl->block_map, bl->n_blocks);
    for (i = 0; i < bl->n_blocks; ++i) {
        block_id = g_ptr_array_index (bl->block_ids, i);
        if (seaf_block_manager_block_exists (blk_mgr, block_id)) {
            BitfieldAdd (&bl->block_map, i);
            ++bl->n_valid_blocks;
        }
    }

    g_hash_table_destroy (bl->block_hash);
    bl->block_hash = NULL;
}

void
block_list_serialize (BlockList *bl, uint8_t **buffer, uint32_t *len)
{
    uint32_t i;
    uint32_t offset = 0;
    uint8_t *buf;

    buf = g_new (uint8_t, 41 * bl->n_blocks);
    for (i = 0; i < bl->n_blocks; ++i) {
        memcpy (&buf[offset], g_ptr_array_index(bl->block_ids, i), 41);
        offset += 41;
    }

    *buffer = buf;
    *len = 41 * bl->n_blocks;
}

void
block_list_insert (BlockList *bl, const char *block_id)
{
    if (g_hash_table_lookup (bl->block_hash, block_id))
        return;

    char *key = g_strdup(block_id);
    g_hash_table_insert (bl->block_hash, key, key);
    g_ptr_array_add (bl->block_ids, g_strdup(block_id));
    ++bl->n_blocks;
}

BlockList *
block_list_difference (BlockList *bl1, BlockList *bl2)
{
    BlockList *bl;
    int i;
    char *block_id;
    char *key;

    bl = block_list_new ();

    for (i = 0; i < bl1->block_ids->len; ++i) {
        block_id = g_ptr_array_index (bl1->block_ids, i);
        if (g_hash_table_lookup (bl2->block_hash, block_id) == NULL) {
            key = g_strdup(block_id);
            g_hash_table_insert (bl->block_hash, key, key);
            g_ptr_array_add (bl->block_ids, g_strdup(block_id));
            ++bl->n_blocks;
        }
    }

    return bl;
}

static int
traverse_file (SeafFSManager *mgr,
               const char *id,
               TraverseFSTreeCallback callback,
               void *user_data,
               gboolean skip_errors)
{
    gboolean stop = FALSE;

    if (memcmp (id, EMPTY_SHA1, 40) == 0)
        return 0;

    if (!callback (mgr, id, SEAF_METADATA_TYPE_FILE, user_data, &stop) &&
        !skip_errors)
        return -1;

    return 0;
}

static int
traverse_dir (SeafFSManager *mgr,
              const char *id,
              TraverseFSTreeCallback callback,
              void *user_data,
              gboolean skip_errors)
{
    SeafDir *dir;
    GList *p;
    SeafDirent *seaf_dent;
    gboolean stop = FALSE;

    if (!callback (mgr, id, SEAF_METADATA_TYPE_DIR, user_data, &stop) &&
        !skip_errors)
        return -1;

    if (stop)
        return 0;

    dir = seaf_fs_manager_get_seafdir (mgr, id);
    if (!dir) {
        g_warning ("[fs-mgr]get seafdir %s failed\n", id);
        if (skip_errors)
            return 0;
        return -1;
    }
    for (p = dir->entries; p; p = p->next) {
        seaf_dent = (SeafDirent *)p->data;

        if (S_ISREG(seaf_dent->mode)) {
            if (traverse_file (mgr, seaf_dent->id,
                               callback, user_data, skip_errors) < 0) {
                if (!skip_errors) {
                    seaf_dir_free (dir);
                    return -1;
                }
            }
        } else if (S_ISDIR(seaf_dent->mode)) {
            if (traverse_dir (mgr, seaf_dent->id,
                              callback, user_data, skip_errors) < 0) {
                if (!skip_errors) {
                    seaf_dir_free (dir);
                    return -1;
                }
            }
        }
    }

    seaf_dir_free (dir);
    return 0;
}

int
seaf_fs_manager_traverse_tree (SeafFSManager *mgr,
                               const char *root_id,
                               TraverseFSTreeCallback callback,
                               void *user_data,
                               gboolean skip_errors)
{
    if (strcmp (root_id, EMPTY_SHA1) == 0) {
#if 0
        g_debug ("[fs-mgr] populate blocklist for empty root id\n");
#endif
        return 0;
    }
    return traverse_dir (mgr, root_id, callback, user_data, skip_errors);
}

static gboolean
fill_blocklist (SeafFSManager *mgr, const char *obj_id, int type,
                void *user_data, gboolean *stop)
{
    BlockList *bl = user_data;
    Seafile *seafile;
    int i;

    if (type == SEAF_METADATA_TYPE_FILE) {
        seafile = seaf_fs_manager_get_seafile (mgr, obj_id);
        if (!seafile) {
            g_warning ("[fs mgr] Failed to find file %s.\n", obj_id);
            return FALSE;
        }

        for (i = 0; i < seafile->n_blocks; ++i)
            block_list_insert (bl, seafile->blk_sha1s[i]);

        seafile_unref (seafile);
    }

    return TRUE;
}

int
seaf_fs_manager_populate_blocklist (SeafFSManager *mgr,
                                    const char *root_id,
                                    BlockList *bl)
{
    return seaf_fs_manager_traverse_tree (mgr, root_id,
                                          fill_blocklist,
                                          bl, FALSE);
}

gboolean
seaf_fs_manager_object_exists (SeafFSManager *mgr, const char *id)
{
    /* Empty file and dir always exists. */
    if (memcmp (id, EMPTY_SHA1, 40) == 0)
        return TRUE;

    return seaf_obj_store_obj_exists (mgr->obj_store, id);
}

gint64
seaf_fs_manager_get_file_size (SeafFSManager *mgr, const char *file_id)
{
    Seafile *file;
    gint64 file_size;

    file = seaf_fs_manager_get_seafile (seaf->fs_mgr, file_id);
    if (!file) {
        seaf_warning ("Couldn't get file %s", file_id);
        return -1;
    }

    file_size = file->file_size;

    seafile_unref (file);
    return file_size;
}

static gint64
get_dir_size (SeafFSManager *mgr, const char *id)
{
    SeafDir *dir;
    SeafDirent *seaf_dent;
    guint64 size = 0;
    gint64 result;
    GList *p;

    dir = seaf_fs_manager_get_seafdir (mgr, id);
    if (!dir)
        return -1;

    for (p = dir->entries; p; p = p->next) {
        seaf_dent = (SeafDirent *)p->data;

        if (S_ISREG(seaf_dent->mode)) {
            result = seaf_fs_manager_get_file_size (mgr, seaf_dent->id);
            if (result < 0) {
                seaf_dir_free (dir);
                return result;
            }
            size += result;
        } else if (S_ISDIR(seaf_dent->mode)) {
            result = get_dir_size (mgr, seaf_dent->id);
            if (result < 0) {
                seaf_dir_free (dir);
                return result;
            }
            size += result;
        }
    }

    seaf_dir_free (dir);
    return size;
}

gint64
seaf_fs_manager_get_fs_size (SeafFSManager *mgr,
                             const char *root_id)
{
     if (strcmp (root_id, EMPTY_SHA1) == 0)
        return 0;
     return get_dir_size (mgr, root_id);
}

static int
count_dir_files (SeafFSManager *mgr, const char *id)
{
    SeafDir *dir;
    SeafDirent *seaf_dent;
    int count = 0;
    int result;
    GList *p;

    dir = seaf_fs_manager_get_seafdir (mgr, id);
    if (!dir)
        return -1;

    for (p = dir->entries; p; p = p->next) {
        seaf_dent = (SeafDirent *)p->data;

        if (S_ISREG(seaf_dent->mode)) {
            count ++;
        } else if (S_ISDIR(seaf_dent->mode)) {
            result = count_dir_files (mgr, seaf_dent->id);
            if (result < 0) {
                seaf_dir_free (dir);
                return result;
            }
            count += result;
        }
    }

    seaf_dir_free (dir);
    return count;
}

int
seaf_fs_manager_count_fs_files (SeafFSManager *mgr,
                                const char *root_id)
{
     if (strcmp (root_id, EMPTY_SHA1) == 0)
        return 0;
     return count_dir_files (mgr, root_id);
}

SeafDir *
seaf_fs_manager_get_seafdir_by_path (SeafFSManager *mgr,
                                     const char *root_id,
                                     const char *path,
                                     GError **error)
{
    SeafDir *dir;
    SeafDirent *dent;
    const char *dir_id = root_id;
    char *name, *saveptr;
    char *tmp_path = g_strdup(path);

    dir = seaf_fs_manager_get_seafdir (mgr, dir_id);
    if (!dir) {
        g_set_error (error, SEAFILE_DOMAIN, SEAF_ERR_DIR_MISSING, "directory is missing");
        return NULL;
    }

    name = strtok_r (tmp_path, "/", &saveptr);
    while (name != NULL) {
        GList *l;
        for (l = dir->entries; l != NULL; l = l->next) {
            dent = l->data;

            if (strcmp(dent->name, name) == 0 && S_ISDIR(dent->mode)) {
                dir_id = dent->id;
                break;
            }
        }

        if (!l) {
            g_set_error (error, SEAFILE_DOMAIN, SEAF_ERR_PATH_NO_EXIST,
                         "Path does not exists %s", path);
            seaf_dir_free (dir);
            dir = NULL;
            break;
        }

        SeafDir *prev = dir;
        dir = seaf_fs_manager_get_seafdir (mgr, dir_id);
        seaf_dir_free (prev);

        if (!dir) {
            g_set_error (error, SEAFILE_DOMAIN, SEAF_ERR_DIR_MISSING,
                         "directory is missing");
            break;
        }

        name = strtok_r (NULL, "/", &saveptr);
    }

    g_free (tmp_path);
    return dir;
}

char *
seaf_fs_manager_path_to_obj_id (SeafFSManager *mgr,
                                 const char *root_id,
                                 const char *path,
                                 guint32 *mode,
                                 GError **error)
{
    char *copy = g_strdup (path);
    int off = strlen(copy) - 1;
    char *slash, *name;
    SeafDir *base_dir = NULL;
    SeafDirent *dent;
    GList *p;
    char *obj_id = NULL;

    while (off >= 0 && copy[off] == '/')
        copy[off--] = 0;

    if (strlen(copy) == 0) {
        /* the path is root "/" */
        if (mode) {
            *mode = S_IFDIR;
        }
        obj_id = g_strdup(root_id);
        goto out;
    }

    slash = strrchr (copy, '/');
    if (!slash) {
        base_dir = seaf_fs_manager_get_seafdir (mgr, root_id);
        if (!base_dir) {
            g_warning ("Failed to find root dir %s.\n", root_id);
            g_set_error (error, SEAFILE_DOMAIN, SEAF_ERR_GENERAL, " ");
            goto out;
        }
        name = copy;
    } else {
        *slash = 0;
        name = slash + 1;
        GError *tmp_error = NULL;
        base_dir = seaf_fs_manager_get_seafdir_by_path (mgr,
                                                        root_id,
                                                        copy,
                                                        &tmp_error);
        if (tmp_error &&
            !g_error_matches(tmp_error,
                             SEAFILE_DOMAIN,
                             SEAF_ERR_PATH_NO_EXIST)) {
            g_warning ("Failed to get dir for %s.\n", copy);
            g_propagate_error (error, tmp_error);
            goto out;
        }

        /* The path doesn't exist in this commit. */
        if (!base_dir)
            goto out;
    }

    for (p = base_dir->entries; p != NULL; p = p->next) {
        dent = p->data;
        if (strcmp (dent->name, name) == 0) {
            obj_id = g_strdup (dent->id);
            if (mode) {
                *mode = dent->mode;
            }
            break;
        }
    }

out:
    if (base_dir)
        seaf_dir_free (base_dir);
    g_free (copy);
    return obj_id;
}

char *
seaf_fs_manager_get_seafile_id_by_path (SeafFSManager *mgr,
                                        const char *root_id,
                                        const char *path,
                                        GError **error)
{
    guint32 mode;
    char *file_id;

    file_id = seaf_fs_manager_path_to_obj_id (mgr, root_id, path, &mode, error);

    if (!file_id)
        return NULL;

    if (file_id && S_ISDIR(mode)) {
        g_free (file_id);
        return NULL;
    }

    return file_id;
}

char *
seaf_fs_manager_get_seafdir_id_by_path (SeafFSManager *mgr,
                                       const char *root_id,
                                       const char *path,
                                       GError **error)
{
    guint32 mode = 0;
    char *dir_id;

    dir_id = seaf_fs_manager_path_to_obj_id (mgr, root_id, path, &mode, error);

    if (!dir_id)
        return NULL;

    if (dir_id && !S_ISDIR(mode)) {
        g_free (dir_id);
        return NULL;
    }

    return dir_id;
<<<<<<< HEAD
}

gboolean
verify_seafdir (const char *dir_id, const uint8_t *data, int len)
{
    guint32 meta_type;
    guint32 mode;
    char id[41];
    guint32 name_len;
    char name[SEAF_DIR_NAME_LEN];
    const uint8_t *ptr;
    int remain;
    int dirent_base_size;
    SHA_CTX ctx;
    uint8_t sha1[20];
    char check_id[41];

    if (len < sizeof(SeafdirOndisk)) {
        g_warning ("[fs mgr] Corrupt seafdir object %s.\n", dir_id);
        return FALSE;
    }

    ptr = data;
    remain = len;

    meta_type = get32bit (&ptr);
    remain -= 4;
    if (meta_type != SEAF_METADATA_TYPE_DIR) {
        g_warning ("Data does not contain a directory.\n");
        return FALSE;
    }

    SHA1_Init (&ctx);

    dirent_base_size = 2 * sizeof(guint32) + 40;
    while (remain > dirent_base_size) {
        mode = get32bit (&ptr);
        memcpy (id, ptr, 40);
        id[40] = '\0';
        ptr += 40;
        name_len = get32bit (&ptr);
        remain -= dirent_base_size;
        if (remain >= name_len) {
            name_len = MIN (name_len, SEAF_DIR_NAME_LEN - 1);
            memcpy (name, ptr, name_len);
            ptr += name_len;
            remain -= name_len;
        } else {
            g_warning ("Bad data format for dir objcet %s.\n", dir_id);
            return FALSE;
        }

        /* Convert mode to little endian before compute. */
        if (G_BYTE_ORDER == G_BIG_ENDIAN)
            mode = GUINT32_SWAP_LE_BE (mode);

        SHA1_Update (&ctx, id, 40);
        SHA1_Update (&ctx, name, name_len);
        SHA1_Update (&ctx, &mode, sizeof(mode));
    }

    SHA1_Final (sha1, &ctx);
    rawdata_to_hex (sha1, check_id, 20);

    if (strcmp (check_id, dir_id) == 0)
        return TRUE;
    else
        return FALSE;
}
                                        
gboolean
seaf_fs_manager_verify_seafdir (SeafFSManager *mgr,
                                const char *dir_id,
                                gboolean *io_error)
{
    void *data;
    int len;

    if (memcmp (dir_id, EMPTY_SHA1, 40) == 0) {
        return TRUE;
    }

    if (seaf_obj_store_read_obj (mgr->obj_store, dir_id, &data, &len) < 0) {
        g_warning ("[fs mgr] Failed to read dir %s.\n", dir_id);
        *io_error = TRUE;
        return FALSE;
    }

    gboolean ret = verify_seafdir (dir_id, data, len);
    g_free (data);

    return ret;
}

gboolean
verify_seafile (const char *id, const void *data, int len)
{
    const SeafileOndisk *ondisk = data;
    SHA_CTX ctx;
    uint8_t sha1[20];
    char check_id[41];

    if (len < sizeof(SeafileOndisk)) {
        g_warning ("[fs mgr] Corrupt seafile object %s.\n", id);
        return FALSE;
    }

    if (ntohl(ondisk->type) != SEAF_METADATA_TYPE_FILE) {
        g_warning ("[fd mgr] %s is not a file.\n", id);
        return FALSE;
    }

    SHA1_Init (&ctx);
    SHA1_Update (&ctx, ondisk->block_ids, len - sizeof(SeafileOndisk));
    SHA1_Final (sha1, &ctx);

    rawdata_to_hex (sha1, check_id, 20);

    if (strcmp (check_id, id) == 0)
        return TRUE;
    else
        return FALSE;
}

gboolean
seaf_fs_manager_verify_seafile (SeafFSManager *mgr,
                                const char *file_id,
                                gboolean *io_error)
{
    void *data;
    int len;

    if (memcmp (file_id, EMPTY_SHA1, 40) == 0) {
        return TRUE;
    }

    if (seaf_obj_store_read_obj (mgr->obj_store, file_id, &data, &len) < 0) {
        g_warning ("[fs mgr] Failed to read file %s.\n", file_id);
        *io_error = TRUE;
        return FALSE;
    }

    gboolean ret = verify_seafile (file_id, data, len);
    g_free (data);

    return ret;
}

gboolean
seaf_fs_manager_verify_object (SeafFSManager *mgr,
                               const char *obj_id,
                               gboolean *io_error)
{
    void *data;
    int len;
    gboolean ret = TRUE;

    if (memcmp (obj_id, EMPTY_SHA1, 40) == 0) {
        return TRUE;
    }

    if (seaf_obj_store_read_obj (mgr->obj_store, obj_id, &data, &len) < 0) {
        g_warning ("[fs mgr] Failed to read object %s.\n", obj_id);
        *io_error = TRUE;
        return FALSE;
    }

    int type = seaf_metadata_type_from_data (data, len);
    switch (type) {
    case SEAF_METADATA_TYPE_FILE:
        ret = verify_seafile (obj_id, data, len);
        break;
    case SEAF_METADATA_TYPE_DIR:
        ret = verify_seafdir (obj_id, data, len);
        break;
    default:
        seaf_warning ("Invalid meta data type: %d.\n", type);
        return FALSE;
    }

    g_free (data);
    return ret;
=======
>>>>>>> bc26a285
}<|MERGE_RESOLUTION|>--- conflicted
+++ resolved
@@ -1516,7 +1516,6 @@
     }
 
     return dir_id;
-<<<<<<< HEAD
 }
 
 gboolean
@@ -1699,6 +1698,4 @@
 
     g_free (data);
     return ret;
-=======
->>>>>>> bc26a285
 }